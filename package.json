--- conflicted
+++ resolved
@@ -23,12 +23,8 @@
     "dependencies": {
         "@msgpack/msgpack": "^2.6.3",
         "base32.js": "^0.1.0",
-<<<<<<< HEAD
         "bson": "^4.6.0",
-=======
         "base85": "npm:@thirdact/base85@^3.0.2",
-        "bson": "^4.4.1",
->>>>>>> 81829a25
         "buffer": "^6.0.3",
         "cbor": "^8.0.0",
         "cbor-web": "^8.0.1",
@@ -56,12 +52,8 @@
         "@types/node": "^15.0.2",
         "@types/sharp": "^0.28.1",
         "@types/uuid": "^8.3.0",
-<<<<<<< HEAD
-        "bson-ext": "^2.0.6",
+        "bson-ext": "^4.0.2",
         "cbor-extract": "^0.3.1",
-=======
-        "bson-ext": "^2",
->>>>>>> 81829a25
         "chai": "^4.3.4",
         "chance": "^1.1.7",
         "docdash": "^1.2.0",
@@ -81,11 +73,8 @@
         "xxhash-addon": "^1.4.0"
     },
     "optionalDependencies": {
-<<<<<<< HEAD
-        "cbor-extract": "^0.3.1",
-=======
-        "bson-ext": "^2.x",
->>>>>>> 81829a25
+        "bson-ext": "^4.x",
+        "cbor-extract": "^0.x",
         "xxhash-addon": "^1.x",
         "lzma-native": "^8.x",
         "sharp": "^0.x"
